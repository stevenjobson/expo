--- conflicted
+++ resolved
@@ -95,18 +95,12 @@
   } else {
     delete newExpoPlist[Config.CODE_SIGNING_METADATA];
   }
-<<<<<<< HEAD
-
   const requestHeaders = (0, _Updates().getUpdatesRequestHeaders)(config);
-
   if (requestHeaders) {
     newExpoPlist[Config.UPDATES_CONFIGURATION_REQUEST_HEADERS_KEY] = requestHeaders;
   } else {
-    delete newExpoPlist[Config.CODE_SIGNING_METADATA];
+    delete newExpoPlist[Config.UPDATES_CONFIGURATION_REQUEST_HEADERS_KEY];
   }
-
-=======
->>>>>>> 8257de13
   return setVersionsConfig(config, newExpoPlist);
 }
 function setVersionsConfig(config, expoPlist) {
